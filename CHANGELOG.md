## Changelog

All notable changes to this project are documented in this file.

The format is based on [Keep a Changelog](https://keepachangelog.com/en/1.0.0/),
and this project adheres to [Semantic Versioning](https://semver.org/spec/v2.0.0.html) (as of version 2.1.15).

## [Unreleased]

<<<<<<< HEAD
### Fixed

- Diffrentiate user uploaded shorts, lives, & long videos (#367)
- corrected the short video resolution in the UI (#366)
=======
### Fixed

- Check for empty playlists after filtering, and after downloading videos (#375)

## [3.2.1] - 2024-11-01

### Deprecated

- `--type` CLI argument is now deprecated (will be removed in next major)
>>>>>>> 234e6fad

### Changed

- Raise exception if there are no videos in the playlists (#347)
- Drop `--type` CLI argument and guess `--id` type (#361)
- Always reencode using our presets (even for high quality) and choose best format when downloading from Youtube (#356)

### Fixed

- Filter-out non-public videos and properly cleanup unsuccessful videos (#362)
- Use proper ZIM metadata key for `Scraper` and `Tags` (#369)
- Add missing `playsinline` attribute for Video.JS on iOS (#368)

## [3.2.0] - 2024-10-11

### Deprecated

- `--type user` is now deprecated (will be removed in next major)

### Fixed

- Ignore empty playlists (#340)
- Fix `format` setting passed to yt-dlp (#351)

### Changed

- Merge behaviors of user/channel types and add support for `forHandle` (#339, fix for #338)
- Update layout of `Videos` tab in `zimui` to display videos from all playlists in the ZIM (#337)

## [3.1.0] - 2024-09-05

### Added

- Report scraper progress in a JSON file specified with `--stats-filename` (#228)

### Fixed

- Fix main playlist selection to respect the order of provided playlist IDs (#286)
- Fix `PLAYLISTS` tab not being highlighted when the page is reloaded (#299)

### Changed

- Update dependencies, including zimscraperlib 4 (#306)
- Update `zimui` title dynamically with the selected playlist/video title (#298)

## [3.0.1] - 2024-08-13

### Fixed

- Disable preloading of subtitles in video.js in `zimui` (#38)
- Fix scraper to exit properly when `Too much videos failed to download` exceptions are raised (#285)
- Clean up temporary files properly in case of exceptions during scraper run (#288)
- Implement infinite scroll for video/playlist lists and add loading spinners in `zimui` (#284)
- Update video.JS to 8.17.3, brings support for Chrome 58 and 59 (#275)

## [3.0.0] - 2024-07-29

### Changed

This release represent a very significant update of the scraper UI and the underlying technology (use Vue.JS 3 JS framework).

- Move scraper files to `scraper` subfolder and update workflows
- Bump `requests` package from 2.32.0 to 2.32.2
- Initialize new Vue.js project in `zimui` subfolder
- Update dependencies in pyproject.toml (pydantic, pyhumps, python-slugify)
- Update scraper to generate JSON files for `zimui` (#212)
- Remove old UI files and methods: template files (home.html, article.html) and `make_html_files` method in scraper.py
- Remove `--locale` arg, broken locale folder, files used for translation; translation will be restored with #222
- Create "Videos" and "Playlists" tabs for homepage in new Vue.js UI (#213, #214)
- Create video player page in new Vue.js UI (#215)
- Add support for variable playback speed in video player (#174)
- Updgrade to zimscraperlib 3.4.0 (including **new webm encoder presets to migrate to VP9 instead of VP8**) (#204)
- Add playlist panel for playing videos in a playlist (#216)
- Remove `--autoplay` CLI argument and set autoplay to always be true (#233)
- Add playlist view page in new Vue.js UI (#223)
- Add support for ogv.js in video-js player (#230)
- Remove openzim.toml and install all dependencies using Yarn (#218)
- Validate if ZIM cannot be created at given output location (#204)
- Add videos, subtitles, thumbnails and channel branding to the ZIM "on the fly" (#209)
- Remove `--no-zim`, `--keep` CLI arguments
- Add support to index content from `zimui` JSON files in the ZIM using custom `IndexData` (#224)
- Add integration tests to check the content of the ZIM created by the scraper (#268)
- Add an overlay image for the channel banner (#279)

## [2.3.0] - 2024-05-22

### Added

- New `long_description` CLI argument to set the ZIM long description
- New `disable_metadata_check` CLI argument to disable the metadata checks which are automated since zimscraperlib 3.x

### Changed

- Changed default publisher metadata to 'openZIM'
- Validate ZIM metadata (tags, title, description, long_description) as early as possible
- Migrate to zimscraperlib 3.3.2 (including **new VideoLowWebm encoder preset version 2**)
- Upgrade Python dependencies, including migration to Python 3.12

## [2.2.0] - 2023-11-17

### Changed

- Using zimscraperlib 2.0.0 (#171)
- Using python 3.10 + debian bookworm (dropped support for older Python versions) (#180)
- Adopt Python bootstrap conventions (including hatch) (#180)

### Fixed

- Fixed local path media (profile, banner) not working (#178)
- Unset `metadata_from` in `youtube2zim-playlists` (#185)
- Do not move local banner and profile images, copy them instead #179

## [2.1.18] - 2022-11-09

### Changed

- Switched to yt-dlp instead of youtube_dl
- Added fallback for subtitle languages with IDs-like suffixes (#161)
- Removed a reference to ZIM namespace that would break if first video has subtitles
- Fixed expected returncodes on errors (#166)
- Using ogv.js 1.8.9, videojs 7.20.3 and latest videojs-ogvjs (master)
- Using zimscraperlib 1.8.0

## [2.1.17] - 2022-08-01

### Changed

- Fixed typo breaking JS

## [2.1.16] - 2022-08-01

### Changed

- Fixed Jinja2's dependency: Markup_safe version (#156)

## [2.1.15] - 2022-07-29

### Added

- Additional YT language code mapping: zh-Hant-HK, zh-Hans-SG

### Changed

- using zimscraperlib 1.6.2
- fixed crash adding ogvjs's js.mem file
- fixed playlists switching removing videos
- Removed inline JS to comply with some CSP (#154)

## [2.1.13]

- More YT language code mapping

## [2.1.12]

- fixed inter-dependencies issue

## [2.1.11]

- removed banner retrieval due to API change

## [2.1.10]

- fixes to Webp for apple polyfill

## [2.1.9]

- fixed WebP poster for apple on video pages

## [2.1.8]

- fixed subtitles not showing on homepage preview video
- fixed crash on iw (Hebrew) subtitles
- fixed usage on older browsers (without ES6 support)
- use WebP for thumbnails
- fix seeking on Apple browsers

## [2.1.7]

- using zimscraperlib 1.2.0
- replaced zimwriterfs with pylibzim
- tmp-dir now sanitized as build-dir
- fixed --debug not forwarded in playlists mode
- changed workdir to /output in docker image

## [2.1.6]

- using video-js-7.8.1
- Added youtube2zim-playlists script to create one zim per playlist
- --zim-file now supports the `{period}` replacement string to insert date (#99)
- picture-in-picture toggle now hidden
- using zimscraperlib to encode videos
- logging transfer before starting them
- added video_encoding_tester script in contrib/
- --tmp-dir option to set where temp files are downloaded/handled (system temp otherwise)
- thumbnail now converted to JPEG if received as WebP
- thumbnail resize now supports upscaling if original is too small
- thumnail resize and conversion from zimscraperlib
- using zimscraperlib 1.1.2
- removed skip-download option
- removed only_test_branding option
- docker to use zimwriterfs 1.3.10

## [2.1.5]

- Fixed regression causing S3 to only use videos from cache (never youtube)

## [2.1.4]

- Fixed compression issue on system without swap (#75)
- Using 44kHz audio sample rate on low-quality to save some space (#74)
- Added S3 Optimization Cache support (#69 #80)
- Bumped some dependencies (zimscraperlib, kiwixstorage)
- Filtering out videos with missing channel (#76)

## [2.1.3]

- Fixed regresssion on --low-quality not working anymore

## [2.1.2]

- Fixed video without sound due to change on Youtube side (#70)

## [2.1.1]

- Using zimscraperlib

## [2.1.0]

- Fixed not working with too much videos (URI too long)
- Secondary color now using 2nd most used color in profile picture
- Display playlists select only if there is multiple playlists
- Added --autoplay option
- Added kiwix-desktop workaround (no status check on XHR)
- Added support for playlists with missing videos
- Added period (YYYY-MM) to filename
- Fixed crash if using subtitles with non-iso language code
- Fixed missing subtitles (non-auto-generated)
- Added --pagination option to set max number of videos per page
- Added subtitles to welcome video as well
- Use (and convert from) `best` format if chosen (mp4|webm) not available
- Fixed colors assignation
- Added --only-test-branding option to generate a fake home page to test branding/colors
- Fixed playlists list for channels not saved to cache
- Removed `chosen` style on playlist select element (back to native)
- Playlists now sorted by title. First playlist remains `Uploads` one though.
- Docker container auto-updates youtube-dl on start
- Added concurrency via --concurrency (defaults to none)
- Fixed date formatting: localized medium-sized version as in Youtube
- Displaying error messages from youtube on API errors
- Fixed API requests for large number of videos in playlist
- Made --name mandatory
- Tags now specified as comma-separated list
- Fixed channel info retrieval in some cases
- Don't fail on non-matching language-to-locale (defaults to EN)
- Added --locale to specify locale to use for translations/dates
- Splitted logs into stdout and stderr
- Failed to download videos don't stop the process. Nb of failed displayed on stderr

## [2.0] 2019-08

- Rewrote scraper script
  - using Youtube API instead of parsing DOM
  - simpler code (less)
  - using youtube-dl to download video, thumbnail, subtitles
  - faster (bundled download for video, thumbnail and subtitles – single ytdl call)
  - option to use auto-generated subtitles
  - added favicon in HTML (for kiwix-serve use)
  - kept FFMPEF options code for lower-quality
  - kept UI: html, css, js.
  - updated videojs
  - added support for webm in all browsers via ogv.js and videosjs-ogvjs
  - defaults to webm
  - made sure video are included only once (even if on multiple playlists)
  - Dockerfile runs current code, not a pypi version
  - improved UI on mobile/responsive
  - translatable UI-texts, using --language (supports EN,FR atm.)
  - fixed audio in low-quality mp4 files on quicktime-based platforms
- Known bugs:
  - --all-subtitles is slow #38
  - Safari (iOS/macOS) via kiwix-serve:
     -  Fullscreen is broken in Safari #33
  - firefox/chromium via kiwix-serve:
     - Controls buggy in firefox/chrome #34
     - Fullscreen-exit is broken in firefox/chrome #35
  - android:
     - No fullscreen support in android #36
     - exit rotation is buggy on android #37
  - iOS:
     - fullscreen is broken on iOS #39
  - macOS:
     - not working on macOS #40
  - desktop (linux/windows):
     - no fullscreen support on kiwix-desktop #42
     - subtitles don't work on kiwix-desktop #41

## [1.1] - 2017-04-04:

- Make it as python package

## [1.0] - 2016-06-23:

- Get playlist or user channel (and playlist of user) from youtube
- the most view video is show on top and bigger
- --lowquality option for downloading in mp4 and re-encode aggressively in webm<|MERGE_RESOLUTION|>--- conflicted
+++ resolved
@@ -7,12 +7,12 @@
 
 ## [Unreleased]
 
-<<<<<<< HEAD
+
 ### Fixed
 
 - Diffrentiate user uploaded shorts, lives, & long videos (#367)
 - corrected the short video resolution in the UI (#366)
-=======
+
 ### Fixed
 
 - Check for empty playlists after filtering, and after downloading videos (#375)
@@ -22,7 +22,6 @@
 ### Deprecated
 
 - `--type` CLI argument is now deprecated (will be removed in next major)
->>>>>>> 234e6fad
 
 ### Changed
 
