--- conflicted
+++ resolved
@@ -17,6 +17,7 @@
 import slugify
 import time
 import codecs
+from dominantColor import *
 
 type = ""
 videos = []
@@ -64,7 +65,7 @@
 
 	get_user_pictures(result.get('entries')[0].get('uploader_id'))
 
-<<<<<<< HEAD
+	global color
 	color = colorz(scraper_dir+"CSS/img/header.png", 1)[0];
 
 	global background_color
@@ -73,11 +74,6 @@
         env = Environment(loader=FileSystemLoader('templates'))
         template = env.get_template('welcome.html')
 	html = template.render(title=title_html, color=color, background_color=background_color)
-=======
-        env = Environment(loader=FileSystemLoader('templates'))
-        template = env.get_template('welcome.html')
-	html = template.render(title=title_html)
->>>>>>> d0193c5c
         html = html.encode('utf-8')
 	index_path = os.path.join(scraper_dir, 'index.html')
         with open(index_path, 'w') as html_page:
