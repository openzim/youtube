#!/usr/bin/env python
# -*- coding: utf-8 -*-
import sys
import os
import youtube_dl
import urllib
import requests
import subprocess
import datetime
from sys import platform as _platform
from jinja2 import Environment, FileSystemLoader
import json
import shutil
import envoy
import bs4 as BeautifulSoup
import cssutils
import slugify
import time
import codecs
from PIL import Image
from dominantColor import *

type = ""
videos = []

def get_list_item_info(url):
	"""
	Create dictionnary with all info about video playlist or user video
	structure is {dict [list of dict {dict for each video} ] }
	Only return list of video and write title of playlist/user name
	"""
        with youtube_dl.YoutubeDL({'writesubtitles': True}) as ydl:
				attempts = 0
                                while attempts < 5:
                                        try:
						result = ydl.extract_info(url, download=False)
                                                break
                                        except:
                                                e = sys.exc_info()[0]
                                                attempts += 1
                                                print "error : " + e
                                                if attempts == 5:
                                                        sys.exit("Error during getting list of video")
                                                print "We will re-try to get this video in 10s"
                                                time.sleep(10)

        type = result['extractor_key']

	global title
        if type == "YoutubePlaylist":
                title = slugify.slugify(result['title'])
		title_html = result['title']
        else:
                title =  slugify.slugify(result.get('entries')[0].get('uploader'))
		title_html = result.get('entries')[0].get('uploader')

        global scraper_dir
        scraper_dir = script_dirname + "build/" + title + "/"

        if not os.path.exists(scraper_dir):
                os.makedirs(scraper_dir)
        if not os.path.exists(scraper_dir+"CSS/"):
                shutil.copytree("templates/CSS/", scraper_dir+"CSS/")
        if not os.path.exists(scraper_dir+"JS/"):
                shutil.copytree("templates/JS/", scraper_dir+"JS/")

<<<<<<< HEAD
	if type != "YoutubePlaylist":
		get_user_pictures(url,result.get('entries')[0].get('uploader_id'),1)
	else:
		get_user_pictures(url,result.get('entries')[0].get('uploader_id'),0)

	color = colorz(scraper_dir+"CSS/img/header.png", 1)[0];
=======
	get_user_pictures(result.get('entries')[0].get('uploader_id'))
>>>>>>> 0d4810c9

        env = Environment(loader=FileSystemLoader('templates'))
        template = env.get_template('welcome.html')
	html = template.render(title=title_html)
        html = html.encode('utf-8')
	index_path = os.path.join(scraper_dir, 'index.html')
        with open(index_path, 'w') as html_page:
        	html_page.write(html)

	return result.get('entries')

def welcome_page(title, author, id, description):
        videos.append({
            'id': id,
            'title': title.encode('ascii', 'ignore'),
            'description': description.encode('ascii', 'ignore'),
            'speaker': author.encode('ascii', 'ignore'),
            'thumbnail': id+"/thumbnail.jpg".encode('ascii', 'ignore')})

def write_video_info(list):
        """
        Render static html pages from the scraped video data and
        save the pages in build/{video id}/index.html.
	Save video in best quality in build/{title of user/playlist}/{video id}/video.mp4
        """
	print 'Rendering template...'
        env = Environment(loader=FileSystemLoader('templates'))
        template = env.get_template('video.html')
        for item in list:
		title_clean = slugify.slugify(item.get('title'))
		video_directory = scraper_dir+title_clean+"/"
                if not os.path.exists(video_directory):
                        url = "https://www.youtube.com/watch?v="+item.get('id')
                        with youtube_dl.YoutubeDL({'outtmpl': scraper_dir+title_clean+'/video.mp4'})  as ydl:
				attempts = 0
				while attempts < 5:
	                                try:
						ydl.download([url])
						break
					except:
						e = sys.exc_info()[0]
						attempts += 1						
						print "error : " + e
						if attempts == 5:
							sys.exit("Error during getting video")
						print "We will re-try to get this video in 10s"
						time.sleep(10)
                        date = item.get('upload_date')
                        id = item.get('id')
                        publication_date = date[6:8]+"/"+date[4:6]+"/"+date[0:4]
                        subtitles = download_video_thumbnail_subtitles(id, item.get('subtitles'), title_clean)

                        html = template.render(
                                title=item.get('title'),
                                author=item.get('uploader'),
                                vtt = subtitles,
                                description=item.get('description'),
                                url=item.get('webpage_url'),
                                date=publication_date)

                        html = html.encode('utf-8')
                        index_path = os.path.join(video_directory, 'index.html')
                        with open(index_path, 'w') as html_page:
                            html_page.write(html)
                        welcome_page(item.get('title'), item.get('uploader'), title_clean, item.get('description'))
                else:
                        print "Video directory " + video_directory + "already exists. Skipping."
			welcome_page(item.get('title'), item.get('uploader'), title_clean, item.get('description'))

def dump_data(videos):
        """
        Dump all the data about every youtube video in a JS/data.js file
        inside the 'build' folder.
        """
        # Prettified json dump
        data = 'json_data = ' + json.dumps(videos, indent=4, separators=(',', ': '))
        # Check, if the folder exists. Create it, if it doesn't.
        if not os.path.exists(scraper_dir):
            os.makedirs(scraper_dir)
        # Create or override the 'TED.json' file in the build
        # directory with the video data gathered from the scraper.
        with open(scraper_dir + 'JS/data.js', 'w') as youtube_file:
            youtube_file.write(data)

def download_video_thumbnail_subtitles(id, subtitles, title):
	""" Download thumbnail and subtitles of each video in his folder """
	#download thumbnail
	thumbnail_url = "https://i.ytimg.com/vi/"+id+"/hqdefault.jpg"
	thumbnail_file = scraper_dir+title+"/thumbnail.jpg" 
	attempts = 0
	while attempts < 5:
		try:
			urllib.urlretrieve (thumbnail_url , thumbnail_file)
			break
		except:
			e = sys.exc_info()[0]
			attempts += 1
			print "error : " + e
			if attempts == 5:
				sys.exit("Error during getting list of video")
                        print "We will re-try to get this video in 10s"
                        time.sleep(10)

	resize_image(thumbnail_file)
	#download substitle and add it to video.html if they exist
	if subtitles != "none" or subtitles != {}:
                subs_list = []
                print subtitles
                for key in subtitles:
                        for element in subtitles.get(key):
                                if element.get('ext') == "vtt":
                                        url =  element.get('url')        
                                        subs_list.append(key)
                                        webvtt_file = scraper_dir+title+"/"+key+".vtt"
                                        while attempts < 5:
                                                try:
                                                        urllib.urlretrieve (url , webvtt_file)
                                                        break
                                                except:
                                                        e = sys.exc_info()[0]
                                                        attempts += 1
                                                        print "error : " + e
			                                if attempts == 5:  
                                                                sys.exit("Error during getting subtitleof video")  
                                                        print "We will re-try to get this video in 10s"
                                                        time.sleep(10)
        return subs_list


def get_user_pictures(api_key):
	""" 
	Get profile picture of a user or the profile picture of the uploader of the first video if it's a playlist
	Get user header if it's a user
	"""
	url_api = "https://gdata.youtube.com/feeds/api/users/"+api_key+"?v=2.1"
	print url_api
        attempts = 0
        while attempts < 5:
                try:
                        api = urllib.urlopen(url_api).read()
                        break
                except:
                        e = sys.exc_info()[0]
                        attempts += 1
                        print "error : " + e
                        if attempts == 5:
                                sys.exit("Error during getting api data")
                        print "We will re-try to get this in 10s"
                        time.sleep(10)

	soup_api = BeautifulSoup.BeautifulSoup(api)
	url_profile_picture = soup_api.find('media:thumbnail')['url']
	url_channel = soup_api.find('link',attrs={"rel":u'alternate'})['href']
        attempts = 0
        while attempts < 5:
                try:
                        urllib.urlretrieve (url_profile_picture , scraper_dir+"CSS/img/header_profile.png")
                        break
                except:
                        e = sys.exc_info()[0]
                        attempts += 1
                        print "error : " +e
                        if attempts == 5:
                                sys.exit("Error during getting user pic profile")
                        print "We will re-try to get this video in 10s"
                        time.sleep(10)
	shutil.copy(scraper_dir+"CSS/img/header_profile.png", scraper_dir+"favicon.png")
	resize_image_profile(scraper_dir+"favicon.png")

	#get user header
	attempts = 0
	while attempts < 5:
		try:
			html = urllib.urlopen(url_channel).read()
			break
		except:
			e = sys.exc_info()[0]
			attempts += 1
			print "error : " + e
			if attempts == 5:
				sys.exit("Error during getting html data of user")
			print "We will re-try to get this in 10s"
                        time.sleep(10)

	soup = BeautifulSoup.BeautifulSoup(html)
	header = soup.find('div',attrs={"id":u"gh-banner"}).find('style').text
	sheet = cssutils.parseString(header)
	for rule in sheet:
	    if rule.type == rule.STYLE_RULE:
	        for property in rule.style:
	            if property.name == 'background-image':
	                urls = property.value
        if urls[4] == '"':
                url_user_header = "https:"+urls[5:-1]
        else:
                url_user_header = "https:"+urls[4:-1]
	print url_user_header
        attempts = 0
        while attempts < 5:
		try:
			urllib.urlretrieve(url_user_header , scraper_dir+"CSS/img/header.png")
       	                break
       	        except:
       	                e = sys.exc_info()[0]
                        attempts += 1
                        print "error : " + e
                        if attempts == 5:
                                sys.exit("Error during getting user header")
                        print "We will re-try to get this user header in 10s"
                        time.sleep(10)
def resize_image(image_path):
    image = Image.open(image_path)
    w, h = image.size
    image = image.resize((248, 187), Image.ANTIALIAS)
    image.save(image_path)

def resize_image_profile(image_path):
    image = Image.open(image_path)
    w, h = image.size
    image = image.resize((48, 48), Image.ANTIALIAS)
    image.save(image_path)

def exec_cmd(cmd):
    return envoy.run(str(cmd.encode('utf-8')))

def encode_videos(list):
         """
         Encode the videos from mp4 to webm. We will use ffmpeg over the 
         command line for this. There is a static binary version
         in the kiwix-other/youtube/ directory, that we will use on macs. 
         """
         for item in list:
                 video_id = slugify.slugify(item.get('title'))
                 video_path = os.path.join(scraper_dir, video_id, 'video.mp4')
                 video_copy_path = os.path.join(scraper_dir, video_id, 'video.webm')

                 if os.path.exists(video_copy_path):
                     print 'Video ' + video_copy_path + ' already encoded. Skipping.'
                     continue

                 if os.path.exists(video_path):
                      print 'Converting Video... ' + slugify.slugify(item.get('title'))
                      convert_video_and_move_to_rendering(video_path, video_copy_path)
		      os.remove(video_path)


def convert_video_and_move_to_rendering(from_path, to_path):
        ffmpeg = ''
        if _platform == "linux" or _platform == "linux2":
           ffmpeg = 'ffmpeg'
	#   ffmpeg = 'avconv' # You need to modify command with good avconv argument
        elif _platform == "darwin":
           ffmpeg = path.join(os.getcwd(), '..', 'ffmpeg')

        command = ''.join(("""{} -i "{}" -codec:v libvpx -quality best -cpu-used 0 -b:v 300k""",
            """ -qmin 30 -qmax 42 -maxrate 300k -bufsize 1000k -threads 8 -vf scale=480:-1""",
            """ -codec:a libvorbis -b:a 128k -f webm "{}" """)).format(ffmpeg, from_path, to_path)

        os.system(command)


def create_zims(list_title):
        print 'Creating ZIM files'
        # Check, if the folder exists. Create it, if it doesn't.
        html_dir = os.path.join(scraper_dir)
	lang_input_alpha2 = languageIso3ToIso2(lang_input)
	zim_path = os.path.join("build/", "{title}_{lang}_all_{date}.zim".format(title=list_title.lower(),lang=lang_input_alpha2,date=datetime.datetime.now().strftime('%Y-%m')))
	title = list_title.replace("-", " ")
	description = "{title} videos".format(title=title)
        create_zim(html_dir, zim_path, title, description, list_title)

def create_zim(static_folder, zim_path, title, description, list_title):

    print "\tWritting ZIM for {}".format(title)

    context = {
        'languages': lang_input,
        'title': title,
        'description': description,
        'creator': list_title.replace("-", " "),
        'publisher': publisher,
        'home': 'index.html',
        'favicon': 'favicon.png',
        'static': static_folder,
        'zim': zim_path
    }

    cmd = ('zimwriterfs --welcome="{home}" --favicon="{favicon}" '
           '--language="{languages}" --title="{title}" '
           '--description="{description}" '
           '--creator="{creator}" --publisher="{publisher}" "{static}" "{zim}"'
           .format(**context))
    print cmd

    if exec_cmd(cmd):
        print "Successfuly created ZIM file at {}".format(zim_path)
    else:
        print "Unable to create ZIM file :("

def bin_is_present(binary):
    try:
        subprocess.Popen(binary,
                         universal_newlines=True,
                         shell=False,
                         stdin=subprocess.PIPE,
                         stdout=subprocess.PIPE,
                         stderr=subprocess.PIPE,
                         bufsize=0)
    except OSError:
        return False
    else:
        return True

def languageIso3ToIso2(iso3):
    f = codecs.open(script_dirname + 'ISO-639-2_utf-8.txt', 'rb', 'utf-8')
    for line in f:
        iD = {}
        iD['bibliographic'], iD['terminologic'], iD['alpha2'], \
            iD['english'], iD['french'] = line.strip().split('|')

        if iD['terminologic'] == iso3 or iD['bibliographic'] == iso3:
            f.close();
            return iD['alpha2'];

    f.close()
    return ""

def usage():
    print "\nYoutube to zim script\n"
    print 'Usage: python youtube2zim.py [your user url or playlist url] [lang of your zim archive] [publisher]]\n'
    print 'Exemple : \npython youtube2zim.py https://www.youtube.com/channel/UC2gwowvVGh7NMYtHHeyzMmw ara  kiwix => for an user channel \npython youtube2zim.py https://www.youtube.com/playlist?list=PL1rRii_tzDcK47PQTWUX5yzoL8xz7Kgna en kiwix=> for an playlist '

if len(sys.argv) != 4 :
	usage()
	exit()

if not bin_is_present("zimwriterfs"):
        sys.exit("zimwriterfs is not available, please install it.")

script_dirname=(os.path.dirname(sys.argv[0]) or ".") + "/"
lang_input=sys.argv[2]
publisher=sys.argv[3]
list=get_list_item_info(sys.argv[1])
write_video_info(list)
dump_data(videos)
encode_videos(list)
print title
create_zims(title)<|MERGE_RESOLUTION|>--- conflicted
+++ resolved
@@ -64,16 +64,9 @@
         if not os.path.exists(scraper_dir+"JS/"):
                 shutil.copytree("templates/JS/", scraper_dir+"JS/")
 
-<<<<<<< HEAD
-	if type != "YoutubePlaylist":
-		get_user_pictures(url,result.get('entries')[0].get('uploader_id'),1)
-	else:
-		get_user_pictures(url,result.get('entries')[0].get('uploader_id'),0)
+	get_user_pictures(result.get('entries')[0].get('uploader_id'))
 
 	color = colorz(scraper_dir+"CSS/img/header.png", 1)[0];
-=======
-	get_user_pictures(result.get('entries')[0].get('uploader_id'))
->>>>>>> 0d4810c9
 
         env = Environment(loader=FileSystemLoader('templates'))
         template = env.get_template('welcome.html')
