--- conflicted
+++ resolved
@@ -13,13 +13,8 @@
   "python-dateutil==2.9.0.post0",
   "jinja2==3.1.4",
   "MarkupSafe==2.0.1",           # jinja2 dependency (https://github.com/pallets/markupsafe/issues/284)
-<<<<<<< HEAD
   "zimscraperlib==3.3.2",
-  "requests==2.31.0",
-=======
-  "zimscraperlib>=2.0.0,<2.1.0",
   "requests==2.32.0",
->>>>>>> d930c98a
   "kiwixstorage==0.8.3",
   "pif==0.8.2",
 ]
